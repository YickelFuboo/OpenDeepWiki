--- conflicted
+++ resolved
@@ -1,99 +1,26 @@
-<<<<<<< HEAD
-FROM node:18-alpine AS builder
+FROM node:18-alpine
 
-# 设置工作目录
-=======
-FROM node:20-alpine AS base
+# 安装构建工具
+RUN apk add --no-cache make gcc g++ python3
 
-# Install dependencies only when needed
-FROM base AS deps
-# Check https://github.com/nodejs/docker-node/tree/b4117f9333da4138b03a546ec926ef50a31506c3#nodealpine to understand why libc6-compat might be needed.
-RUN apk add --no-cache libc6-compat
->>>>>>> 9e667781
-WORKDIR /app
-
-# Install dependencies based on the preferred package manager
-COPY package.json yarn.lock* package-lock.json* pnpm-lock.yaml* .npmrc* ./
-RUN \
-  if [ -f yarn.lock ]; then yarn --frozen-lockfile; \
-  elif [ -f package-lock.json ]; then npm ci; \
-  elif [ -f pnpm-lock.yaml ]; then corepack enable pnpm && pnpm i --frozen-lockfile; \
-  else echo "Lockfile not found." && exit 1; \
-  fi
-
-<<<<<<< HEAD
-# 安装构建依赖
-RUN apk add --no-cache make gcc g++ python3 && \
-    npm ci && \
-    # 清理npm缓存
-    npm cache clean --force
-
-# 复制项目文件
-COPY . .
-
-# 构建应用
-RUN npm run build
-
-# 第二阶段：生产环境
-FROM node:18-alpine AS production
-
-# 设置工作目录
-WORKDIR /app
-
-# 复制package.json和package-lock.json
-COPY package*.json ./
-
-# 仅安装生产依赖
-RUN npm ci --only=production && \
-    npm cache clean --force
-
-# 从构建阶段复制构建结果
-COPY --from=builder /app/.next ./.next
-COPY --from=builder /app/public ./public
-COPY --from=builder /app/next.config.js ./next.config.js
-
-# 暴露应用运行的端口
-=======
 
 # Rebuild the source code only when needed
 FROM base AS builder
 WORKDIR /app
-COPY --from=deps /app/node_modules ./node_modules
+
+# 复制package.json和package-lock.json到工作目录
+COPY package*.json ./
+
+# 安装项目依赖
+RUN npm install
+
+# 复制项目的所有文件到工作目录
 COPY . .
 
-# Next.js collects completely anonymous telemetry data about general usage.
-# Learn more here: https://nextjs.org/telemetry
-# Uncomment the following line in case you want to disable telemetry during the build.
-# ENV NEXT_TELEMETRY_DISABLED=1
+# 如果项目需要构建，运行构建命令
+RUN npm run build
 
-RUN \
-  if [ -f yarn.lock ]; then yarn run build; \
-  elif [ -f package-lock.json ]; then npm run build; \
-  elif [ -f pnpm-lock.yaml ]; then corepack enable pnpm && pnpm run build; \
-  else echo "Lockfile not found." && exit 1; \
-  fi
-
-# Production image, copy all the files and run next
-FROM base AS runner
-WORKDIR /app
-
-ENV NODE_ENV=production
-# Uncomment the following line in case you want to disable telemetry during runtime.
-# ENV NEXT_TELEMETRY_DISABLED=1
-
-RUN addgroup --system --gid 1001 nodejs
-RUN adduser --system --uid 1001 nextjs
-
-COPY --from=builder /app/public ./public
-
-# Automatically leverage output traces to reduce image size
-# https://nextjs.org/docs/advanced-features/output-file-tracing
-COPY --from=builder --chown=nextjs:nodejs /app/.next/standalone ./
-COPY --from=builder --chown=nextjs:nodejs /app/.next/static ./.next/static
-
-USER nextjs
-
->>>>>>> 9e667781
+# 暴露应用运行的端口
 EXPOSE 3000
 
 ENV PORT=3000
