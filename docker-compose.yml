--- conflicted
+++ resolved
@@ -1,24 +1,15 @@
 ﻿services:
   koalawiki:
-<<<<<<< HEAD
+    image: crpi-j9ha7sxwhatgtvj4.cn-shenzhen.personal.cr.aliyuncs.com/koala-ai/koala-wiki
     ports:
       - 8080:8080
-=======
-    image: crpi-j9ha7sxwhatgtvj4.cn-shenzhen.personal.cr.aliyuncs.com/koala-ai/koala-wiki
->>>>>>> 177a31e3
     environment:
       - KOALAWIKI_REPOSITORIES=/repositories
       - TASK_MAX_SIZE_PER_USER=5 # 每个用户AI处理文档生成的最大数量
       - REPAIR_MERMAID=1 # 是否进行Mermaid修复，1修复，其余不修复
-<<<<<<< HEAD
       - CHAT_MODEL=DeepSeek-V3 # 必须要支持function的模型
       - ANALYSIS_MODEL= # 分析模型，用于生成仓库目录结构，这个很重要，模型越强，生成的目录结构越好，为空则使用ChatModel
       - CHAT_API_KEY= #您的APIkey
-=======
-      - ChatModel=DeepSeek-V3 # 必须要支持function的模型
-      - AnalysisModel= # 分析模型，用于生成仓库目录结构，这个很重要，模型越强，生成的目录结构越好，为空则使用ChatModel
-      - ChatApiKey=您的APIkey
->>>>>>> 177a31e3
       - LANGUAGE= # 设置生成语言默认为“中文”
       - ENDPOINT=https://api.token-ai.cn/v1
       - DB_TYPE=sqlite
@@ -31,12 +22,8 @@
       dockerfile: src/KoalaWiki/Dockerfile
       
   koalawiki-web:
-<<<<<<< HEAD
     ports:
       - 3000:3000
-=======
-    image: crpi-j9ha7sxwhatgtvj4.cn-shenzhen.personal.cr.aliyuncs.com/koala-ai/koala-wiki-web
->>>>>>> 177a31e3
     environment:
       - NEXT_PUBLIC_API_URL=http://koalawiki:8080 # 用于提供给server的地址
     build:
